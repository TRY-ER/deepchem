--- conflicted
+++ resolved
@@ -97,24 +97,6 @@
       uses: actions/setup-python@v3
       with:
         python-version: ${{ matrix.python-version }}
-<<<<<<< HEAD
-    # - name: Create env.yml for python 3.9
-    #   shell: bash
-    #   if: ${{ matrix.python-version == '3.9' }}
-    #   run: |
-    #     python -m pip install --upgrade pip;
-    #     pip install conda-merge;
-    #     cd requirements
-    #     if [ "$(uname)" == 'Linux' ]; then
-    #       conda-merge env_common.yml env_test.yml env_ubuntu.yml tensorflow/env_tensorflow.cpu.yml torch/env_torch.cpu.yml jax/env_jax.cpu.yml env_py310_no_support.yml >  env.yml
-    #     elif [  "$(uname)" == 'Darwin' ]; then
-    #       conda-merge env_common.yml env_test.yml env_mac.yml tensorflow/env_tensorflow.cpu.yml torch/env_torch.mac.cpu.yml jax/env_jax.cpu.yml env_py310_no_support.yml > env.yml
-    #     elif [[  "$(uname)" == "MINGW64_NT"* ]]; then
-    #       conda-merge env_common.yml env_test.yml tensorflow/env_tensorflow.cpu.yml torch/env_torch.cpu.yml > env.yml
-    #     fi;
-    #     cd ..
-    #     cp requirements/env.yml env.yml
-=======
     - name: Create env.yml for python 3.9
       shell: bash
       if: ${{ matrix.python-version == '3.9' }}
@@ -131,7 +113,6 @@
         fi;
         cd ..
         cp requirements/env.yml env.yml
->>>>>>> 7dddec31
     - name: Create env.yml for python 3.8
       shell: bash
       # A special case of environment creation for python 3.8 which excludes jax
@@ -187,17 +168,7 @@
       # Seperate test avoiding Jax in windows since Jax is not supported in Windows
       shell: bash -l {0}
       run: DGLBACKEND=pytorch pytest -v --ignore-glob='deepchem/**/test*.py' --ignore-glob='deepchem/models/jax_models/*' --doctest-modules deepchem --doctest-continue-on-failure
-<<<<<<< HEAD
-    # - name: PyTest
-    #   if: ${{ (success() || failure()) && (steps.install.outcome == 'failure' || steps.install.outcome == 'success') &&  ((matrix.python-version == '3.10') || (matrix.python-version == '3.11')) }}
-    #   shell: bash -l {0}
-    #   run: pytest -v -m "not jax and not torch and not tensorflow and not dqc" --ignore='deepchem/dock/tests/test_docking.py'  --ignore='deepchem/dock/tests/test_pose_scoring.py' --ignore='deepchem/dock/tests/test_pose_generation.py' deepchem
-    - name: PyTest
-      # A special pytest case for python 3.10 version which excludes vina
-      if: ${{ (success() || failure()) && (steps.install.outcome == 'failure' || steps.install.outcome == 'success') }}
-=======
     - name: PyTest
       if: ${{ (success() || failure()) && (steps.install.outcome == 'failure' || steps.install.outcome == 'success')}}
->>>>>>> 7dddec31
       shell: bash -l {0}
       run: pytest -v -m "not jax and not torch and not tensorflow and not dqc" deepchem