import math
import numpy as np
from typing import Any, Tuple, Optional, Sequence, List, Union

try:
  import torch
  from torch import Tensor
  import torch.nn as nn
  import torch.nn.functional as F
except ModuleNotFoundError:
  raise ImportError('These classes require PyTorch to be installed.')

try:
  from torch_scatter import scatter_mean
except ModuleNotFoundError:
  pass

from deepchem.utils.typing import OneOrMany, ActivationFn, ArrayLike
from deepchem.utils.pytorch_utils import get_activation

try:
  from collections.abc import Sequence as SequenceCollection
except:
  from collections import Sequence as SequenceCollection


class CNNModule(nn.Module):
  """A 1, 2, or 3 dimensional convolutional network for either regression or classification.
  The network consists of the following sequence of layers:
  - A configurable number of convolutional layers
  - A global pooling layer (either max pool or average pool)
  - A final fully connected layer to compute the output
  It optionally can compose the model from pre-activation residual blocks, as
  described in https://arxiv.org/abs/1603.05027, rather than a simple stack of
  convolution layers.  This often leads to easier training, especially when using a
  large number of layers.  Note that residual blocks can only be used when
  successive layers have the same output shape.  Wherever the output shape changes, a
  simple convolution layer will be used even if residual=True.
  Examples
  --------
  >>> model = CNNModule(n_tasks=5, n_features=8, dims=2, layer_filters=[3,8,8,16], kernel_size=3, n_classes = 7, mode='classification', uncertainty=False, padding='same')
  >>> x = torch.ones(2, 224, 224, 8)
  >>> x = model(x)
  >>> for tensor in x:
  ...    print(tensor.shape)
  torch.Size([2, 5, 7])
  torch.Size([2, 5, 7])
  """

  def __init__(self,
               n_tasks: int,
               n_features: int,
               dims: int,
               layer_filters: List[int] = [100],
               kernel_size: OneOrMany[int] = 5,
               strides: OneOrMany[int] = 1,
               weight_init_stddevs: OneOrMany[float] = 0.02,
               bias_init_consts: OneOrMany[float] = 1.0,
               dropouts: OneOrMany[float] = 0.5,
               activation_fns: OneOrMany[ActivationFn] = 'relu',
               pool_type: str = 'max',
               mode: str = 'classification',
               n_classes: int = 2,
               uncertainty: bool = False,
               residual: bool = False,
               padding: Union[int, str] = 'valid') -> None:
    """Create a CNN.
    Parameters
    ----------
    n_tasks: int
      number of tasks
    n_features: int
      number of features
    dims: int
      the number of dimensions to apply convolutions over (1, 2, or 3)
    layer_filters: list
      the number of output filters for each convolutional layer in the network.
      The length of this list determines the number of layers.
    kernel_size: int, tuple, or list
      a list giving the shape of the convolutional kernel for each layer.  Each
      element may be either an int (use the same kernel width for every dimension)
      or a tuple (the kernel width along each dimension).  Alternatively this may
      be a single int or tuple instead of a list, in which case the same kernel
      shape is used for every layer.
    strides: int, tuple, or list
      a list giving the stride between applications of the  kernel for each layer.
      Each element may be either an int (use the same stride for every dimension)
      or a tuple (the stride along each dimension).  Alternatively this may be a
      single int or tuple instead of a list, in which case the same stride is
      used for every layer.
    weight_init_stddevs: list or float
      the standard deviation of the distribution to use for weight initialization
      of each layer.  The length of this list should equal len(layer_filters)+1,
      where the final element corresponds to the dense layer.  Alternatively this
      may be a single value instead of a list, in which case the same value is used
      for every layer.
    bias_init_consts: list or float
      the value to initialize the biases in each layer to.  The length of this
      list should equal len(layer_filters)+1, where the final element corresponds
      to the dense layer.  Alternatively this may be a single value instead of a
      list, in which case the same value is used for every layer.
    dropouts: list or float
      the dropout probability to use for each layer.  The length of this list should equal len(layer_filters).
      Alternatively this may be a single value instead of a list, in which case the same value is used for every layer
    activation_fns: str or list
      the torch activation function to apply to each layer. The length of this list should equal
      len(layer_filters).  Alternatively this may be a single value instead of a list, in which case the
      same value is used for every layer, 'relu' by default
    pool_type: str
      the type of pooling layer to use, either 'max' or 'average'
    mode: str
      Either 'classification' or 'regression'
    n_classes: int
      the number of classes to predict (only used in classification mode)
    uncertainty: bool
      if True, include extra outputs and loss terms to enable the uncertainty
      in outputs to be predicted
    residual: bool
      if True, the model will be composed of pre-activation residual blocks instead
      of a simple stack of convolutional layers.
    padding: str, int or tuple
      the padding to use for convolutional layers, either 'valid' or 'same'
    """

    super(CNNModule, self).__init__()

    if dims not in (1, 2, 3):
      raise ValueError('Number of dimensions must be 1, 2 or 3')

    if mode not in ['classification', 'regression']:
      raise ValueError("mode must be either 'classification' or 'regression'")

    self.n_tasks = n_tasks
    self.n_features = n_features
    self.dims = dims
    self.mode = mode
    self.n_classes = n_classes
    self.uncertainty = uncertainty
    self.mode = mode
    self.layer_filters = layer_filters
    self.residual = residual

    n_layers = len(layer_filters)

    # PyTorch layers require input and output channels as parameter
    # if only one layer to make the model creating loop below work, multiply layer_filters wutg 2
    if len(layer_filters) == 1:
      layer_filters = layer_filters * 2

    if not isinstance(kernel_size, SequenceCollection):
      kernel_size = [kernel_size] * n_layers
    if not isinstance(strides, SequenceCollection):
      strides = [strides] * n_layers
    if not isinstance(dropouts, SequenceCollection):
      dropouts = [dropouts] * n_layers
    if isinstance(activation_fns,
                  str) or not isinstance(activation_fns, SequenceCollection):
      activation_fns = [activation_fns] * n_layers
    if not isinstance(weight_init_stddevs, SequenceCollection):
      weight_init_stddevs = [weight_init_stddevs] * n_layers
    if not isinstance(bias_init_consts, SequenceCollection):
      bias_init_consts = [bias_init_consts] * n_layers

    self.activation_fns = [get_activation(f) for f in activation_fns]
    self.dropouts = dropouts

    if uncertainty:

      if mode != 'regression':
        raise ValueError("Uncertainty is only supported in regression mode")

      if any(d == 0.0 for d in dropouts):
        raise ValueError(
            'Dropout must be included in every layer to predict uncertainty')

    # Python tuples use 0 based indexing, dims defines number of dimension for convolutional operation
    ConvLayer = (nn.Conv1d, nn.Conv2d, nn.Conv3d)[self.dims - 1]

    if pool_type == 'average':
      PoolLayer = (F.avg_pool1d, F.avg_pool2d, F.avg_pool3d)[self.dims - 1]
    elif pool_type == 'max':
      PoolLayer = (F.max_pool1d, F.max_pool2d, F.max_pool3d)[self.dims - 1]
    else:
      raise ValueError("pool_type must be either 'average' or 'max'")

    self.PoolLayer = PoolLayer
    self.layers = nn.ModuleList()

    in_shape = n_features

    for out_shape, size, stride, weight_stddev, bias_const in zip(
        layer_filters, kernel_size, strides, weight_init_stddevs,
        bias_init_consts):

      layer = ConvLayer(in_channels=in_shape,
                        out_channels=out_shape,
                        kernel_size=size,
                        stride=stride,
                        padding=padding,
                        dilation=1,
                        groups=1,
                        bias=True)

      nn.init.normal_(layer.weight, 0, weight_stddev)

      # initializing layer bias with nn.init gives mypy typecheck error
      # using the following workaround
      if layer.bias is not None:
        layer.bias = nn.Parameter(torch.full(layer.bias.shape, bias_const))

      self.layers.append(layer)

      in_shape = out_shape

    self.classifier_ffn = nn.LazyLinear(self.n_tasks * self.n_classes)
    self.output_layer = nn.LazyLinear(self.n_tasks)
    self.uncertainty_layer = nn.LazyLinear(self.n_tasks)

  def forward(self, inputs: OneOrMany[torch.Tensor]) -> List[Any]:
    """
    Parameters
    ----------
    x: torch.Tensor
      Input Tensor
    Returns
    -------
    torch.Tensor
      Output as per use case : regression/classification
    """
    if isinstance(inputs, torch.Tensor):
      x, dropout_switch = inputs, None
    else:
      x, dropout_switch = inputs

    x = torch.transpose(x, 1, -1)  # n h w c -> n c h w

    prev_layer = x

    for layer, activation_fn, dropout in zip(self.layers, self.activation_fns,
                                             self.dropouts):
      x = layer(x)

      if dropout > 0. and dropout_switch:
        x = F.dropout(x, dropout)

      # residual blocks can only be used when successive layers have the same output shape
      if self.residual and x.shape[1] == prev_layer.shape[1]:
        x = x + prev_layer

      if activation_fn is not None:
        x = activation_fn(x)

      prev_layer = x

    x = self.PoolLayer(x, kernel_size=x.size()[2:])

    outputs = []
    batch_size = x.shape[0]

    x = torch.reshape(x, (batch_size, -1))

    if self.mode == "classification":

      logits = self.classifier_ffn(x)
      logits = logits.view(batch_size, self.n_tasks, self.n_classes)
      output = F.softmax(logits, dim=2)
      outputs = [output, logits]

    else:
      output = self.output_layer(x)
      output = output.view(batch_size, self.n_tasks)

      if self.uncertainty:
        log_var = self.uncertainty_layer(x)
        log_var = log_var.view(batch_size, self.n_tasks, 1)
        var = torch.exp(log_var)
        outputs = [output, var, output, log_var]
      else:
        outputs = [output]

    return outputs


class ScaleNorm(nn.Module):
  """Apply Scale Normalization to input.

  The ScaleNorm layer first computes the square root of the scale, then computes the matrix/vector norm of the input tensor.
  The norm value is calculated as `sqrt(scale) / matrix norm`.
  Finally, the result is returned as `input_tensor * norm value`.

  This layer can be used instead of LayerNorm when a scaled version of the norm is required.
  Instead of performing the scaling operation (`scale / norm`) in a lambda-like layer, we are defining it within this layer to make prototyping more efficient.

  References
  ----------
  .. [1] Lukasz Maziarka et al. "Molecule Attention Transformer" Graph Representation Learning workshop and Machine Learning and the Physical Sciences workshop at NeurIPS 2019. 2020. https://arxiv.org/abs/2002.08264

  Examples
  --------
  >>> from deepchem.models.torch_models.layers import ScaleNorm
  >>> scale = 0.35
  >>> layer = ScaleNorm(scale)
  >>> input_tensor = torch.tensor([[1.269, 39.36], [0.00918, -9.12]])
  >>> output_tensor = layer(input_tensor)
  """

  def __init__(self, scale: float, eps: float = 1e-5):
    """Initialize a ScaleNorm layer.

    Parameters
    ----------
    scale: float
      Scale magnitude.
    eps: float
      Epsilon value. Default = 1e-5.
    """
    super(ScaleNorm, self).__init__()
    self.scale = nn.Parameter(torch.tensor(math.sqrt(scale)))
    self.eps = eps

  def forward(self, x: torch.Tensor) -> torch.Tensor:
    norm = self.scale / torch.norm(x, dim=-1, keepdim=True).clamp(min=self.eps)
    return x * norm


class MultiHeadedMATAttention(nn.Module):
  """First constructs an attention layer tailored to the Molecular Attention Transformer [1]_ and then converts it into Multi-Headed Attention.

  In Multi-Headed attention the attention mechanism multiple times parallely through the multiple attention heads.
  Thus, different subsequences of a given sequences can be processed differently.
  The query, key and value parameters are split multiple ways and each split is passed separately through a different attention head.
  References
  ----------
  .. [1] Lukasz Maziarka et al. "Molecule Attention Transformer" Graph Representation Learning workshop and Machine Learning and the Physical Sciences workshop at NeurIPS 2019. 2020. https://arxiv.org/abs/2002.08264
  Examples
  --------
  >>> from deepchem.models.torch_models.layers import MultiHeadedMATAttention, MATEmbedding
  >>> import deepchem as dc
  >>> import torch
  >>> input_smile = "CC"
  >>> feat = dc.feat.MATFeaturizer()
  >>> input_smile = "CC"
  >>> out = feat.featurize(input_smile)
  >>> node = torch.tensor(out[0].node_features).float().unsqueeze(0)
  >>> adj = torch.tensor(out[0].adjacency_matrix).float().unsqueeze(0)
  >>> dist = torch.tensor(out[0].distance_matrix).float().unsqueeze(0)
  >>> mask = torch.sum(torch.abs(node), dim=-1) != 0
  >>> layer = MultiHeadedMATAttention(
  ...    dist_kernel='softmax',
  ...    lambda_attention=0.33,
  ...    lambda_distance=0.33,
  ...    h=16,
  ...    hsize=1024,
  ...    dropout_p=0.0)
  >>> op = MATEmbedding()(node)
  >>> output = layer(op, op, op, mask, adj, dist)
  """

  def __init__(self,
               dist_kernel: str = 'softmax',
               lambda_attention: float = 0.33,
               lambda_distance: float = 0.33,
               h: int = 16,
               hsize: int = 1024,
               dropout_p: float = 0.0,
               output_bias: bool = True):
    """Initialize a multi-headed attention layer.
    Parameters
    ----------
    dist_kernel: str
      Kernel activation to be used. Can be either 'softmax' for softmax or 'exp' for exponential.
    lambda_attention: float
      Constant to be multiplied with the attention matrix.
    lambda_distance: float
      Constant to be multiplied with the distance matrix.
    h: int
      Number of attention heads.
    hsize: int
      Size of dense layer.
    dropout_p: float
      Dropout probability.
    output_bias: bool
      If True, dense layers will use bias vectors.
    """
    super().__init__()
    if dist_kernel == "softmax":
      self.dist_kernel = lambda x: torch.softmax(-x, dim=-1)
    elif dist_kernel == "exp":
      self.dist_kernel = lambda x: torch.exp(-x)
    self.lambda_attention = lambda_attention
    self.lambda_distance = lambda_distance
    self.lambda_adjacency = 1.0 - self.lambda_attention - self.lambda_distance
    self.d_k = hsize // h
    self.h = h
    linear_layer = nn.Linear(hsize, hsize)
    self.linear_layers = nn.ModuleList([linear_layer for _ in range(3)])
    self.dropout_p = nn.Dropout(dropout_p)
    self.output_linear = nn.Linear(hsize, hsize, output_bias)

  def _single_attention(self,
                        query: torch.Tensor,
                        key: torch.Tensor,
                        value: torch.Tensor,
                        mask: torch.Tensor,
                        adj_matrix: torch.Tensor,
                        distance_matrix: torch.Tensor,
                        dropout_p: float = 0.0,
                        eps: float = 1e-6,
                        inf: float = 1e12) -> Tuple[torch.Tensor, torch.Tensor]:
    """Defining and computing output for a single MAT attention layer.
    Parameters
    ----------
    query: torch.Tensor
      Standard query parameter for attention.
    key: torch.Tensor
      Standard key parameter for attention.
    value: torch.Tensor
      Standard value parameter for attention.
    mask: torch.Tensor
      Masks out padding values so that they are not taken into account when computing the attention score.
    adj_matrix: torch.Tensor
      Adjacency matrix of the input molecule, returned from dc.feat.MATFeaturizer()
    dist_matrix: torch.Tensor
      Distance matrix of the input molecule, returned from dc.feat.MATFeaturizer()
    dropout_p: float
      Dropout probability.
    eps: float
      Epsilon value
    inf: float
      Value of infinity to be used.
    """
    d_k = query.size(-1)

    scores = torch.matmul(query, key.transpose(-2, -1)) / math.sqrt(d_k)

    if mask is not None:
      scores = scores.masked_fill(
          mask.unsqueeze(1).repeat(1, query.shape[1], query.shape[2], 1) == 0,
          -inf)
    p_attn = F.softmax(scores, dim=-1)

    adj_matrix = adj_matrix / (
        torch.sum(torch.tensor(adj_matrix), dim=-1).unsqueeze(2) + eps)

    if len(adj_matrix.shape) <= 3:
      p_adj = adj_matrix.unsqueeze(1).repeat(1, query.shape[1], 1, 1)
    else:
      p_adj = adj_matrix.repeat(1, query.shape[1], 1, 1)

    distance_matrix = torch.tensor(distance_matrix).squeeze().masked_fill(
        mask.repeat(1, mask.shape[-1], 1) == 0, np.inf)

    distance_matrix = self.dist_kernel(distance_matrix)

    p_dist = distance_matrix.unsqueeze(1).repeat(1, query.shape[1], 1, 1)

    p_weighted = self.lambda_attention * p_attn + self.lambda_distance * p_dist + self.lambda_adjacency * p_adj
    p_weighted = self.dropout_p(p_weighted)

    return torch.matmul(p_weighted.float(), value.float()), p_attn

  def forward(self,
              query: torch.Tensor,
              key: torch.Tensor,
              value: torch.Tensor,
              mask: torch.Tensor,
              adj_matrix: torch.Tensor,
              distance_matrix: torch.Tensor,
              dropout_p: float = 0.0,
              eps: float = 1e-6,
              inf: float = 1e12) -> torch.Tensor:
    """Output computation for the MultiHeadedAttention layer.
    Parameters
    ----------
    query: torch.Tensor
      Standard query parameter for attention.
    key: torch.Tensor
      Standard key parameter for attention.
    value: torch.Tensor
      Standard value parameter for attention.
    mask: torch.Tensor
      Masks out padding values so that they are not taken into account when computing the attention score.
    adj_matrix: torch.Tensor
      Adjacency matrix of the input molecule, returned from dc.feat.MATFeaturizer()
    dist_matrix: torch.Tensor
      Distance matrix of the input molecule, returned from dc.feat.MATFeaturizer()
    dropout_p: float
      Dropout probability.
    eps: float
      Epsilon value
    inf: float
      Value of infinity to be used.
    """
    if mask is not None and len(mask.shape) <= 2:
      mask = mask.unsqueeze(1)

    batch_size = query.size(0)
    query, key, value = [
        layer(x).view(batch_size, -1, self.h, self.d_k).transpose(1, 2)
        for layer, x in zip(self.linear_layers, (query, key, value))
    ]

    x, _ = self._single_attention(query, key, value, mask, adj_matrix,
                                  distance_matrix, dropout_p, eps, inf)
    x = x.transpose(1, 2).contiguous().view(batch_size, -1, self.h * self.d_k)

    return self.output_linear(x)


class MATEncoderLayer(nn.Module):
  """Encoder layer for use in the Molecular Attention Transformer [1]_.

  The MATEncoder layer primarily consists of a self-attention layer (MultiHeadedMATAttention) and a feed-forward layer (PositionwiseFeedForward).
  This layer can be stacked multiple times to form an encoder.

  References
  ----------
  .. [1] Lukasz Maziarka et al. "Molecule Attention Transformer" Graph Representation Learning workshop and Machine Learning and the Physical Sciences workshop at NeurIPS 2019. 2020. https://arxiv.org/abs/2002.08264

  Examples
  --------
  >>> from rdkit import Chem
  >>> import torch
  >>> import deepchem
  >>> from deepchem.models.torch_models.layers import MATEmbedding, MATEncoderLayer
  >>> input_smile = "CC"
  >>> feat = deepchem.feat.MATFeaturizer()
  >>> out = feat.featurize(input_smile)
  >>> node = torch.tensor(out[0].node_features).float().unsqueeze(0)
  >>> adj = torch.tensor(out[0].adjacency_matrix).float().unsqueeze(0)
  >>> dist = torch.tensor(out[0].distance_matrix).float().unsqueeze(0)
  >>> mask = torch.sum(torch.abs(node), dim=-1) != 0
  >>> layer = MATEncoderLayer()
  >>> op = MATEmbedding()(node)
  >>> output = layer(op, mask, adj, dist)
  """

  def __init__(self,
               dist_kernel: str = 'softmax',
               lambda_attention: float = 0.33,
               lambda_distance: float = 0.33,
               h: int = 16,
               sa_hsize: int = 1024,
               sa_dropout_p: float = 0.0,
               output_bias: bool = True,
               d_input: int = 1024,
               d_hidden: int = 1024,
               d_output: int = 1024,
               activation: str = 'leakyrelu',
               n_layers: int = 1,
               ff_dropout_p: float = 0.0,
               encoder_hsize: int = 1024,
               encoder_dropout_p: float = 0.0):
    """Initialize a MATEncoder layer.

    Parameters
    ----------
    dist_kernel: str
      Kernel activation to be used. Can be either 'softmax' for softmax or 'exp' for exponential, for the self-attention layer.
    lambda_attention: float
      Constant to be multiplied with the attention matrix in the self-attention layer.
    lambda_distance: float
      Constant to be multiplied with the distance matrix in the self-attention layer.
    h: int
      Number of attention heads for the self-attention layer.
    sa_hsize: int
      Size of dense layer in the self-attention layer.
    sa_dropout_p: float
      Dropout probability for the self-attention layer.
    output_bias: bool
      If True, dense layers will use bias vectors in the self-attention layer.
    d_input: int
      Size of input layer in the feed-forward layer.
    d_hidden: int
      Size of hidden layer in the feed-forward layer.
    d_output: int
      Size of output layer in the feed-forward layer.
    activation: str
      Activation function to be used in the feed-forward layer.
      Can choose between 'relu' for ReLU, 'leakyrelu' for LeakyReLU, 'prelu' for PReLU,
      'tanh' for TanH, 'selu' for SELU, 'elu' for ELU and 'linear' for linear activation.
    n_layers: int
      Number of layers in the feed-forward layer.
    dropout_p: float
      Dropout probability in the feeed-forward layer.
    encoder_hsize: int
      Size of Dense layer for the encoder itself.
    encoder_dropout_p: float
      Dropout probability for connections in the encoder layer.
    """
    super(MATEncoderLayer, self).__init__()
    self.self_attn = MultiHeadedMATAttention(dist_kernel, lambda_attention,
                                             lambda_distance, h, sa_hsize,
                                             sa_dropout_p, output_bias)
    self.feed_forward = PositionwiseFeedForward(d_input, d_hidden, d_output,
                                                activation, n_layers,
                                                ff_dropout_p)
    layer = SublayerConnection(size=encoder_hsize, dropout_p=encoder_dropout_p)
    self.sublayer = nn.ModuleList([layer for _ in range(2)])
    self.size = encoder_hsize

  def forward(self,
              x: torch.Tensor,
              mask: torch.Tensor,
              adj_matrix: torch.Tensor,
              distance_matrix: torch.Tensor,
              sa_dropout_p: float = 0.0) -> torch.Tensor:
    """Output computation for the MATEncoder layer.

    In the MATEncoderLayer intialization, self.sublayer is defined as an nn.ModuleList of 2 layers. We will be passing our computation through these layers sequentially.
    nn.ModuleList is subscriptable and thus we can access it as self.sublayer[0], for example.

    Parameters
    ----------
    x: torch.Tensor
      Input tensor.
    mask: torch.Tensor
      Masks out padding values so that they are not taken into account when computing the attention score.
    adj_matrix: torch.Tensor
      Adjacency matrix of a molecule.
    distance_matrix: torch.Tensor
      Distance matrix of a molecule.
    sa_dropout_p: float
      Dropout probability for the self-attention layer (MultiHeadedMATAttention).
    """
    x = self.sublayer[0](x,
                         self.self_attn(x,
                                        x,
                                        x,
                                        mask=mask,
                                        dropout_p=sa_dropout_p,
                                        adj_matrix=adj_matrix,
                                        distance_matrix=distance_matrix))
    return self.sublayer[1](x, self.feed_forward(x))


class SublayerConnection(nn.Module):
  """SublayerConnection layer which establishes a residual connection, as used in the Molecular Attention Transformer [1]_.

  The SublayerConnection layer is a residual layer which is then passed through Layer Normalization.
  The residual connection is established by computing the dropout-adjusted layer output of a normalized tensor and adding this to the original input tensor.

  References
  ----------
  .. [1] Lukasz Maziarka et al. "Molecule Attention Transformer" Graph Representation Learning workshop and Machine Learning and the Physical Sciences workshop at NeurIPS 2019. 2020. https://arxiv.org/abs/2002.08264

  Examples
  --------
  >>> from deepchem.models.torch_models.layers import SublayerConnection
  >>> scale = 0.35
  >>> layer = SublayerConnection(2, 0.)
  >>> input_ar = torch.tensor([[1., 2.], [5., 6.]])
  >>> output = layer(input_ar, input_ar)
  """

  def __init__(self, size: int, dropout_p: float = 0.0):
    """Initialize a SublayerConnection Layer.

    Parameters
    ----------
    size: int
      Size of layer.
    dropout_p: float
      Dropout probability.
    """
    super(SublayerConnection, self).__init__()
    self.norm = nn.LayerNorm(size)
    self.dropout_p = nn.Dropout(dropout_p)

  def forward(self, x: torch.Tensor, output: torch.Tensor) -> torch.Tensor:
    """Output computation for the SublayerConnection layer.

    Takes an input tensor x, then adds the dropout-adjusted sublayer output for normalized x to it.
    This is done to add a residual connection followed by LayerNorm.

    Parameters
    ----------
    x: torch.Tensor
      Input tensor.
    output: torch.Tensor
      Layer whose normalized output will be added to x.
    """
    if x is None:
      return self.dropout(self.norm(output))
    return x + self.dropout_p(self.norm(output))


class PositionwiseFeedForward(nn.Module):
  """PositionwiseFeedForward is a layer used to define the position-wise feed-forward (FFN) algorithm for the Molecular Attention Transformer [1]_

  Each layer in the MAT encoder contains a fully connected feed-forward network which applies two linear transformations and the given activation function.
  This is done in addition to the SublayerConnection module.

  Note: This modified version of `PositionwiseFeedForward` class contains `dropout_at_input_no_act` condition to facilitate its use in defining
        the feed-forward (FFN) algorithm for the Directed Message Passing Neural Network (D-MPNN) [2]_

  References
  ----------
  .. [1] Lukasz Maziarka et al. "Molecule Attention Transformer" Graph Representation Learning workshop and Machine Learning and the Physical Sciences workshop at NeurIPS 2019. 2020. https://arxiv.org/abs/2002.08264
  .. [2] Analyzing Learned Molecular Representations for Property Prediction https://arxiv.org/pdf/1904.01561.pdf

  Examples
  --------
  >>> from deepchem.models.torch_models.layers import PositionwiseFeedForward
  >>> feed_fwd_layer = PositionwiseFeedForward(d_input = 2, d_hidden = 2, d_output = 2, activation = 'relu', n_layers = 1, dropout_p = 0.1)
  >>> input_tensor = torch.tensor([[1., 2.], [5., 6.]])
  >>> output_tensor = feed_fwd_layer(input_tensor)
  """

  def __init__(self,
               d_input: int = 1024,
               d_hidden: int = 1024,
               d_output: int = 1024,
               activation: str = 'leakyrelu',
               n_layers: int = 1,
               dropout_p: float = 0.0,
               dropout_at_input_no_act: bool = False):
    """Initialize a PositionwiseFeedForward layer.

    Parameters
    ----------
    d_input: int
      Size of input layer.
    d_hidden: int (same as d_input if d_output = 0)
      Size of hidden layer.
    d_output: int (same as d_input if d_output = 0)
      Size of output layer.
    activation: str
      Activation function to be used. Can choose between 'relu' for ReLU, 'leakyrelu' for LeakyReLU, 'prelu' for PReLU,
      'tanh' for TanH, 'selu' for SELU, 'elu' for ELU and 'linear' for linear activation.
    n_layers: int
      Number of layers.
    dropout_p: float
      Dropout probability.
    dropout_at_input_no_act: bool
      If true, dropout is applied on the input tensor. For single layer, it is not passed to an activation function.
    """
    super(PositionwiseFeedForward, self).__init__()

    self.dropout_at_input_no_act: bool = dropout_at_input_no_act

    if activation == 'relu':
      self.activation: Any = nn.ReLU()

    elif activation == 'leakyrelu':
      self.activation = nn.LeakyReLU(0.1)

    elif activation == 'prelu':
      self.activation = nn.PReLU()

    elif activation == 'tanh':
      self.activation = nn.Tanh()

    elif activation == 'selu':
      self.activation = nn.SELU()

    elif activation == 'elu':
      self.activation = nn.ELU()

    elif activation == "linear":
      self.activation = lambda x: x

    self.n_layers: int = n_layers
    d_output = d_output if d_output != 0 else d_input
    d_hidden = d_hidden if d_hidden != 0 else d_input

    if n_layers == 1:
      self.linears: Any = [nn.Linear(d_input, d_output)]

    else:
      self.linears = [nn.Linear(d_input, d_hidden)] + \
                      [nn.Linear(d_hidden, d_hidden) for _ in range(n_layers - 2)] + \
                      [nn.Linear(d_hidden, d_output)]

    self.linears = nn.ModuleList(self.linears)
    dropout_layer = nn.Dropout(dropout_p)
    self.dropout_p = nn.ModuleList([dropout_layer for _ in range(n_layers)])

  def forward(self, x: torch.Tensor) -> torch.Tensor:
    """Output Computation for the PositionwiseFeedForward layer.

    Parameters
    ----------
    x: torch.Tensor
      Input tensor.
    """
    if not self.n_layers:
      return x

    if self.n_layers == 1:
      if self.dropout_at_input_no_act:
        return self.linears[0](self.dropout_p[0](x))
      else:
        return self.dropout_p[0](self.activation(self.linears[0](x)))

    else:
      if self.dropout_at_input_no_act:
        x = self.dropout_p[0](x)
      for i in range(self.n_layers - 1):
        x = self.dropout_p[i](self.activation(self.linears[i](x)))
      return self.linears[-1](x)


class MATEmbedding(nn.Module):
  """Embedding layer to create embedding for inputs.

  In an embedding layer, input is taken and converted to a vector representation for each input.
  In the MATEmbedding layer, an input tensor is processed through a dropout-adjusted linear layer and the resultant vector is returned.

  References
  ----------
  .. [1] Lukasz Maziarka et al. "Molecule Attention Transformer" Graph Representation Learning workshop and Machine Learning and the Physical Sciences workshop at NeurIPS 2019. 2020. https://arxiv.org/abs/2002.08264

  Examples
  --------
  >>> from deepchem.models.torch_models.layers import MATEmbedding
  >>> layer = MATEmbedding(d_input = 3, d_output = 3, dropout_p = 0.2)
  >>> input_tensor = torch.tensor([1., 2., 3.])
  >>> output = layer(input_tensor)
  """

  def __init__(self,
               d_input: int = 36,
               d_output: int = 1024,
               dropout_p: float = 0.0):
    """Initialize a MATEmbedding layer.

    Parameters
    ----------
    d_input: int
      Size of input layer.
    d_output: int
      Size of output layer.
    dropout_p: float
      Dropout probability for layer.
    """
    super(MATEmbedding, self).__init__()
    self.linear_unit = nn.Linear(d_input, d_output)
    self.dropout = nn.Dropout(dropout_p)

  def forward(self, x: torch.Tensor) -> torch.Tensor:
    """Computation for the MATEmbedding layer.

    Parameters
    ----------
    x: torch.Tensor
      Input tensor to be converted into a vector.
    """
    return self.dropout(self.linear_unit(x))


class MATGenerator(nn.Module):
  """MATGenerator defines the linear and softmax generator step for the Molecular Attention Transformer [1]_.

  In the MATGenerator, a Generator is defined which performs the Linear + Softmax generation step.
  Depending on the type of aggregation selected, the attention output layer performs different operations.

  References
  ----------
  .. [1] Lukasz Maziarka et al. "Molecule Attention Transformer" Graph Representation Learning workshop and Machine Learning and the Physical Sciences workshop at NeurIPS 2019. 2020. https://arxiv.org/abs/2002.08264

  Examples
  --------
  >>> from deepchem.models.torch_models.layers import MATGenerator
  >>> layer = MATGenerator(hsize = 3, aggregation_type = 'mean', d_output = 1, n_layers = 1, dropout_p = 0.3, attn_hidden = 128, attn_out = 4)
  >>> input_tensor = torch.tensor([1., 2., 3.])
  >>> mask = torch.tensor([1., 1., 1.])
  >>> output = layer(input_tensor, mask)
  """

  def __init__(self,
               hsize: int = 1024,
               aggregation_type: str = 'mean',
               d_output: int = 1,
               n_layers: int = 1,
               dropout_p: float = 0.0,
               attn_hidden: int = 128,
               attn_out: int = 4):
    """Initialize a MATGenerator.

    Parameters
    ----------
    hsize: int
      Size of input layer.
    aggregation_type: str
      Type of aggregation to be used. Can be 'grover', 'mean' or 'contextual'.
    d_output: int
      Size of output layer.
    n_layers: int
      Number of layers in MATGenerator.
    dropout_p: float
      Dropout probability for layer.
    attn_hidden: int
      Size of hidden attention layer.
    attn_out: int
      Size of output attention layer.
    """
    super(MATGenerator, self).__init__()

    if aggregation_type == 'grover':
      self.att_net = nn.Sequential(
          nn.Linear(hsize, attn_hidden, bias=False),
          nn.Tanh(),
          nn.Linear(attn_hidden, attn_out, bias=False),
      )
      hsize *= attn_out

    if n_layers == 1:
      self.proj: Any = nn.Linear(hsize, d_output)

    else:
      self.proj = []

      for i in range(n_layers - 1):
        self.proj.append(nn.Linear(hsize, attn_hidden))
        self.proj.append(nn.LeakyReLU(negative_slope=0.1))
        self.proj.append(nn.LayerNorm(attn_hidden))
        self.proj.append(nn.Dropout(dropout_p))
      self.proj.append(nn.Linear(attn_hidden, d_output))
      self.proj = torch.nn.Sequential(*self.proj)
    self.aggregation_type = aggregation_type

  def forward(self, x: torch.Tensor, mask: torch.Tensor) -> torch.Tensor:
    """Computation for the MATGenerator layer.

    Parameters
    ----------
    x: torch.Tensor
      Input tensor.
    mask: torch.Tensor
      Mask for padding so that padded values do not get included in attention score calculation.
    """

    mask = mask.unsqueeze(-1).float()
    out_masked = x * mask

    if self.aggregation_type == 'mean':
      out_sum = out_masked.sum(dim=1)
      mask_sum = mask.sum(dim=(1))
      out_avg_pooling = out_sum / mask_sum

    elif self.aggregation_type == 'grover':
      out_attn = self.att_net(out_masked)
      out_attn = out_attn.masked_fill(mask == 0, -1e9)
      out_attn = F.softmax(out_attn, dim=1)
      out_avg_pooling = torch.matmul(torch.transpose(out_attn, -1, -2),
                                     out_masked)
      out_avg_pooling = out_avg_pooling.view(out_avg_pooling.size(0), -1)

    elif self.aggregation_type == 'contextual':
      out_avg_pooling = x

    return self.proj(out_avg_pooling)


class GraphNetwork(torch.nn.Module):
  """Graph Networks

  A Graph Network [1]_ takes a graph as input and returns an updated graph
  as output. The output graph has same structure as input graph but it
  has updated node features, edge features and global state features.

  Parameters
  ----------
  n_node_features: int
    Number of features in a node
  n_edge_features: int
    Number of features in a edge
  n_global_features: int
    Number of global features
  is_undirected: bool, optional (default True)
    Directed or undirected graph
  residual_connection: bool, optional (default True)
    If True, the layer uses a residual connection during training

  Example
  -------
  >>> import torch
  >>> from deepchem.models.torch_models.layers import GraphNetwork as GN
  >>> n_nodes, n_node_features = 5, 10
  >>> n_edges, n_edge_features = 5, 2
  >>> n_global_features = 4
  >>> node_features = torch.randn(n_nodes, n_node_features)
  >>> edge_features = torch.randn(n_edges, n_edge_features)
  >>> edge_index = torch.tensor([[0, 1, 2, 3, 4], [1, 2, 3, 4, 0]]).long()
  >>> global_features = torch.randn(1, n_global_features)
  >>> gn = GN(n_node_features=n_node_features, n_edge_features=n_edge_features, n_global_features=n_global_features)
  >>> node_features, edge_features, global_features = gn(node_features, edge_index, edge_features, global_features)

  References
  ----------
  .. [1] Battaglia et al, Relational inductive biases, deep learning, and graph networks. https://arxiv.org/abs/1806.01261 (2018)
  """

  def __init__(self,
               n_node_features: int = 32,
               n_edge_features: int = 32,
               n_global_features: int = 32,
               is_undirected: bool = True,
               residual_connection: bool = True):
    super().__init__()
    self.n_node_features = n_node_features
    self.n_edge_features = n_edge_features
    self.n_global_features = n_global_features
    self.is_undirected = is_undirected
    self.residual_connection = residual_connection

    self.edge_models, self.node_models, self.global_models = torch.nn.ModuleList(
    ), torch.nn.ModuleList(), torch.nn.ModuleList()
    self.edge_models.append(
        nn.Linear(in_features=n_node_features * 2 + n_edge_features +
                  n_global_features,
                  out_features=32))
    self.node_models.append(
        nn.Linear(in_features=n_node_features + n_edge_features +
                  n_global_features,
                  out_features=32))
    self.global_models.append(
        nn.Linear(in_features=n_node_features + n_edge_features +
                  n_global_features,
                  out_features=32))

    # Used for converting edges back to their original shape
    self.edge_dense = nn.Linear(in_features=32, out_features=n_edge_features)
    self.node_dense = nn.Linear(in_features=32, out_features=n_node_features)
    self.global_dense = nn.Linear(in_features=32,
                                  out_features=n_global_features)

  def reset_parameters(self) -> None:
    self.edge_dense.reset_parameters()
    self.node_dense.reset_parameters()
    self.global_dense.reset_parameters()
    for i in range(0, len(self.edge_models)):
      self.edge_models[i].reset_parameters()
    for i in range(0, len(self.node_models)):
      self.node_models[i].reset_parameters()
    for i in range(0, len(self.global_models)):
      self.global_models[i].reset_parameters()

  def _update_edge_features(self, node_features, edge_index, edge_features,
                            global_features, batch):
    src_index, dst_index = edge_index
    out = torch.cat((node_features[src_index], node_features[dst_index],
                     edge_features, global_features[batch]),
                    dim=1)
    assert out.shape[
        1] == self.n_node_features * 2 + self.n_edge_features + self.n_global_features
    for model in self.edge_models:
      out = model(out)
    return self.edge_dense(out)

  def _update_node_features(self, node_features, edge_index, edge_features,
                            global_features, batch):

    src_index, dst_index = edge_index
    # Compute mean edge features for each node by dst_index (each node
    # receives information from edges which have that node as its destination,
    # hence the computation uses dst_index to aggregate information)
    edge_features_mean_by_node = scatter_mean(edge_features, dst_index, dim=0)
    out = torch.cat(
        (node_features, edge_features_mean_by_node, global_features[batch]),
        dim=1)
    for model in self.node_models:
      out = model(out)
    return self.node_dense(out)

  def _update_global_features(self, node_features, edge_features,
                              global_features, node_batch_map, edge_batch_map):
    edge_features_mean = scatter_mean(edge_features, edge_batch_map, dim=0)
    node_features_mean = scatter_mean(node_features, node_batch_map, dim=0)
    out = torch.cat((edge_features_mean, node_features_mean, global_features),
                    dim=1)
    for model in self.global_models:
      out = model(out)
    return self.global_dense(out)

  def forward(self,
              node_features: Tensor,
              edge_index: Tensor,
              edge_features: Tensor,
              global_features: Tensor,
              batch: Optional[Tensor] = None) -> Tuple[Tensor, Tensor, Tensor]:
    """Output computation for a GraphNetwork

    Parameters
    ----------
    node_features: torch.Tensor
      Input node features of shape :math:`(|\mathcal{V}|, F_n)`
    edge_index: torch.Tensor
      Edge indexes of shape :math:`(2, |\mathcal{E}|)`
    edge_features: torch.Tensor
      Edge features of the graph, shape: :math:`(|\mathcal{E}|, F_e)`
    global_features: torch.Tensor
      Global features of the graph, shape: :math:`(F_g, 1)` where, :math:`|\mathcal{V}|` and :math:`|\mathcal{E}|` denotes the number of nodes and edges in the graph, :math:`F_n`, :math:`F_e`, :math:`F_g` denotes the number of node features, edge features and global state features respectively.
    batch: torch.LongTensor (optional, default: None)
      A vector that maps each node to its respective graph identifier. The attribute is used only when more than one graph are batched together during a single forward pass.
    """
    if batch is None:
      batch = node_features.new_zeros(node_features.size(0), dtype=torch.int64)

    node_features_copy, edge_features_copy, global_features_copy = node_features, edge_features, global_features
    if self.is_undirected is True:
      # holding bi-directional edges in case of undirected graphs
      edge_index = torch.cat((edge_index, edge_index.flip([0])), dim=1)
      edge_features_len = edge_features.shape[0]
      edge_features = torch.cat((edge_features, edge_features), dim=0)
    edge_batch_map = batch[edge_index[0]]
    edge_features = self._update_edge_features(node_features, edge_index,
                                               edge_features, global_features,
                                               edge_batch_map)
    node_features = self._update_node_features(node_features, edge_index,
                                               edge_features, global_features,
                                               batch)
    global_features = self._update_global_features(node_features, edge_features,
                                                   global_features, batch,
                                                   edge_batch_map)

    if self.is_undirected is True:
      # coonverting edge features to its original shape
      split = torch.split(edge_features, [edge_features_len, edge_features_len])
      edge_features = (split[0] + split[1]) / 2

    if self.residual_connection:
      edge_features += edge_features_copy
      node_features += node_features_copy
      global_features += global_features_copy

    return node_features, edge_features, global_features

  def __repr__(self) -> str:
    return (
        f'{self.__class__.__name__}(n_node_features={self.n_node_features}, n_edge_features={self.n_edge_features}, n_global_features={self.n_global_features}, is_undirected={self.is_undirected}, residual_connection={self.residual_connection})'
    )


class Affine(nn.Module):
  """Class which performs the Affine transformation.

  This transformation is based on the affinity of the base distribution with
  the target distribution. A geometric transformation is applied where
  the parameters performs changes on the scale and shift of a function
  (inputs).

  Normalizing Flow transformations must be bijective in order to compute
  the logarithm of jacobian's determinant. For this reason, transformations
  must perform a forward and inverse pass.

  Example
  --------
  >>> import deepchem as dc
  >>> from deepchem.models.torch_models.layers import Affine
  >>> import torch
  >>> from torch.distributions import MultivariateNormal
  >>> # initialize the transformation layer's parameters
  >>> dim = 2
  >>> samples = 96
  >>> transforms = Affine(dim)
  >>> # forward pass based on a given distribution
  >>> distribution = MultivariateNormal(torch.zeros(dim), torch.eye(dim))
  >>> input = distribution.sample(torch.Size((samples, dim)))
  >>> len(transforms.forward(input))
  2
  >>> # inverse pass based on a distribution
  >>> len(transforms.inverse(input))
  2

  """

  def __init__(self, dim: int) -> None:
    """Create a Affine transform layer.

    Parameters
    ----------
    dim: int
      Value of the Nth dimension of the dataset.

    """

    super().__init__()
    self.dim = dim
    self.scale = nn.Parameter(torch.zeros(self.dim))
    self.shift = nn.Parameter(torch.zeros(self.dim))

  def forward(self, x: Sequence) -> Tuple[torch.Tensor, torch.Tensor]:
    """Performs a transformation between two different distributions. This
    particular transformation represents the following function:
    y = x * exp(a) + b, where a is scale parameter and b performs a shift.
    This class also returns the logarithm of the jacobians determinant
    which is useful when invert a transformation and compute the
    probability of the transformation.

    input shape: (samples, dim)
    output shape: (samples, dim)
    """

    y = torch.exp(self.scale) * x + self.shift
    det_jacobian = torch.exp(self.scale.sum())
    log_det_jacobian = torch.ones(y.shape[0]) * torch.log(det_jacobian)

    return y, log_det_jacobian

  def inverse(self, y: Sequence) -> Tuple[torch.Tensor, torch.Tensor]:
    """Performs a transformation between two different distributions.
    This transformation represents the bacward pass of the function
    mention before. Its mathematical representation is x = (y - b) / exp(a)
    , where "a" is scale parameter and "b" performs a shift. This class
    also returns the logarithm of the jacobians determinant which is
    useful when invert a transformation and compute the probability of
    the transformation.

    input shape: (samples, dim)
    output shape: (samples, dim)
    """

    x = (y - self.shift) / torch.exp(self.scale)
    det_jacobian = 1 / torch.exp(self.scale.sum())
    inverse_log_det_jacobian = torch.ones(x.shape[0]) * torch.log(det_jacobian)

    return x, inverse_log_det_jacobian


class DMPNNEncoderLayer(nn.Module):
  """
  Encoder layer for use in the Directed Message Passing Neural Network (D-MPNN) [1]_.

  The role of the DMPNNEncoderLayer class is to generate molecule encodings in following steps:

  - Message passing phase
  - Get new atom hidden states and readout phase
  - Concatenate the global features


  Let the diagram given below represent a molecule containing 5 atoms (nodes) and 4 bonds (edges):-

  |   1 --- 5
  |   |
  |   2 --- 4
  |   |
  |   3

  Let the bonds from atoms 1->2 (**B[12]**) and 2->1 (**B[21]**) be considered as 2 different bonds.
  Hence, by considering the same for all atoms, the total number of bonds = 8.

  Let:

  - **atom features** : ``a1, a2, a3, a4, a5``
  - **hidden states of atoms** : ``h1, h2, h3, h4, h5``
  - **bond features bonds** : ``b12, b21, b23, b32, b24, b42, b15, b51``
  - **initial hidden states of bonds** : ``(0)h12, (0)h21, (0)h23, (0)h32, (0)h24, (0)h42, (0)h15, (0)h51``

  The hidden state of every bond is a function of the concatenated feature vector which contains
  concatenation of the **features of initial atom of the bond** and **bond features**.

  Example: ``(0)h21 = func1(concat(a2, b21))``

  .. note::
     Here func1 is ``self.W_i``

  **The Message passing phase**

  The goal of the message-passing phase is to generate **hidden states of all the atoms in the molecule**.

  The hidden state of an atom is **a function of concatenation of atom features and messages (at T depth)**.

  A message is a sum of **hidden states of bonds coming to the atom (at T depth)**.

  .. note::
     Depth refers to the number of iterations in the message passing phase (here, T iterations). After each iteration, the hidden states of the bonds are updated.


  Example:
    ``h1 = func3(concat(a1, m1))``

  .. note::
     Here func3 is ``self.W_o``.

     `m1` refers to the message coming to the atom.

  ``m1 = (T-1)h21 + (T-1)h51``
  (hidden state of bond 2->1 + hidden state of bond 5->1) (at T depth)

  for, depth T = 2:

    - the hidden states of the bonds @ 1st iteration will be => (0)h21, (0)h51
    - the hidden states of the bonds @ 2nd iteration will be => (1)h21, (1)h51

  The hidden states of the bonds in 1st iteration are already know.
  For hidden states of the bonds in 2nd iteration, we follow the criterion that:

  - hidden state of the bond is a function of **initial hidden state of bond**
    and **messages coming to that bond in that iteration**

  Example:
    ``(1)h21 = func2( (0)h21 , (1)m21 )``

  .. note::
     Here func2 is ``self.W_h``.

     `(1)m21` refers to the messages coming to that bond 2->1 in that 2nd iteration.

  Messages coming to a bond in an iteration is **a sum of hidden states of bonds (from previous iteration) coming to this bond**.

  Example:
    ``(1)m21 = (0)h32 + (0)h42``

  |   2 <--- 3
  |   ^
  |   |
  |   4

  **Computing the messages**

  .. code-block:: python

                             B0      B1      B2      B3      B4      B5      B6      B7      B8
      f_ini_atoms_bonds = [(0)h12, (0)h21, (0)h23, (0)h32, (0)h24, (0)h42, (0)h15, (0)h51, h(-1)]


  .. note::
     h(-1) is an empty array of the same size as other hidden states of bond states.

  .. code-block:: python

                    B0      B1      B2      B3      B4      B5      B6      B7       B8
      mapping = [ [-1,B7] [B3,B5] [B0,B5] [-1,-1] [B0,B3] [-1,-1] [B1,-1] [-1,-1]  [-1,-1] ]

  Later, the encoder will map the concatenated features from the ``f_ini_atoms_bonds``
  to ``mapping`` in each iteration upto Tth iteration.

  Next the encoder will sum-up the concat features within same bond index.

  .. code-block:: python

                      (1)m12           (1)m21           (1)m23              (1)m32          (1)m24           (1)m42           (1)m15          (1)m51            m(-1)
      message = [ [h(-1) + (0)h51] [(0)h32 + (0)h42] [(0)h12 + (0)h42] [h(-1) + h(-1)] [(0)h12 + (0)h32] [h(-1) + h(-1)] [(0)h21 + h(-1)] [h(-1) + h(-1)]  [h(-1) + h(-1)] ]

  Hence, this is how encoder can get messages for message-passing steps.

  **Get new atom hidden states and readout phase**

  Hence now for h1:

  .. code-block:: python

      h1 = func3(
                  concat(
                         a1,
                         [
                          func2( (0)h21 , (0)h32 + (0)h42 ) +
                          func2( (0)h51 , 0               )
                         ]
                        )
                 )

  Similarly, h2, h3, h4 and h5 are calculated.

  Next, all atom hidden states are concatenated to make a feature vector of the molecule:

    ``mol_encodings = [[h1, h2, h3, h4, h5]]``

  **Concatenate the global features**

  Let,
  ``global_features = [[gf1, gf2, gf3]]``
    This array contains molecule level features. In case of this example, it contains 3 global features.

  Hence after concatenation,

  ``mol_encodings = [[h1, h2, h3, h4, h5, gf1, gf2, gf3]]``
    (Final output of the encoder)

  References
  ----------
  .. [1] Analyzing Learned Molecular Representations for Property Prediction https://arxiv.org/pdf/1904.01561.pdf

  Examples
  --------
  >>> from rdkit import Chem
  >>> import torch
  >>> import deepchem as dc
  >>> input_smile = "CC"
  >>> feat = dc.feat.DMPNNFeaturizer(features_generators=['morgan'])
  >>> graph = feat.featurize(input_smile)
  >>> from deepchem.models.torch_models.dmpnn import _MapperDMPNN
  >>> mapper = _MapperDMPNN(graph[0])
  >>> atom_features, f_ini_atoms_bonds, atom_to_incoming_bonds, mapping, global_features = mapper.values
  >>> atom_features = torch.from_numpy(atom_features).float()
  >>> f_ini_atoms_bonds = torch.from_numpy(f_ini_atoms_bonds).float()
  >>> atom_to_incoming_bonds = torch.from_numpy(atom_to_incoming_bonds)
  >>> mapping = torch.from_numpy(mapping)
  >>> global_features = torch.from_numpy(global_features).float()
  >>> layer = DMPNNEncoderLayer(d_hidden=2)
  >>> output = layer(atom_features, f_ini_atoms_bonds, atom_to_incoming_bonds, mapping, global_features)
  """

  def __init__(self,
               use_default_fdim: bool = True,
               atom_fdim: int = 133,
               bond_fdim: int = 14,
               d_hidden: int = 300,
               depth: int = 3,
               bias: bool = False,
               activation: str = 'relu',
               dropout_p: float = 0.0,
               aggregation: str = 'mean',
               aggregation_norm: Union[int, float] = 100):
    """Initialize a DMPNNEncoderLayer layer.

    Parameters
    ----------
    use_default_fdim: bool
      If ``True``, ``self.atom_fdim`` and ``self.bond_fdim`` are initialized using values from the GraphConvConstants class.
      If ``False``, ``self.atom_fdim`` and ``self.bond_fdim`` are initialized from the values provided.
    atom_fdim: int
      Dimension of atom feature vector.
    bond_fdim: int
      Dimension of bond feature vector.
    d_hidden: int
      Size of hidden layer in the encoder layer.
    depth: int
      No of message passing steps.
    bias: bool
      If ``True``, dense layers will use bias vectors.
    activation: str
      Activation function to be used in the encoder layer.
      Can choose between 'relu' for ReLU, 'leakyrelu' for LeakyReLU, 'prelu' for PReLU,
      'tanh' for TanH, 'selu' for SELU, and 'elu' for ELU.
    dropout_p: float
      Dropout probability for the encoder layer.
    aggregation: str
      Aggregation type to be used in the encoder layer.
      Can choose between 'mean', 'sum', and 'norm'.
    aggregation_norm: Union[int, float]
      Value required if `aggregation` type is 'norm'.
    """
    super(DMPNNEncoderLayer, self).__init__()

    if use_default_fdim:
      from deepchem.feat.molecule_featurizers.dmpnn_featurizer import GraphConvConstants
      self.atom_fdim: int = GraphConvConstants.ATOM_FDIM
      self.concat_fdim: int = GraphConvConstants.ATOM_FDIM + GraphConvConstants.BOND_FDIM
    else:
      self.atom_fdim = atom_fdim
      self.concat_fdim = atom_fdim + bond_fdim

    self.depth: int = depth
    self.aggregation: str = aggregation
    self.aggregation_norm: Union[int, float] = aggregation_norm

    if activation == 'relu':
      self.activation: nn.modules.activation.Module = nn.ReLU()

    elif activation == 'leakyrelu':
      self.activation = nn.LeakyReLU(0.1)

    elif activation == 'prelu':
      self.activation = nn.PReLU()

    elif activation == 'tanh':
      self.activation = nn.Tanh()

    elif activation == 'selu':
      self.activation = nn.SELU()

    elif activation == 'elu':
      self.activation = nn.ELU()

    self.dropout: nn.modules.dropout.Module = nn.Dropout(dropout_p)

    # Input
    self.W_i: nn.Linear = nn.Linear(self.concat_fdim, d_hidden, bias=bias)

    # Shared weight matrix across depths (default):
    # For messages hidden states
    self.W_h: nn.Linear = nn.Linear(d_hidden, d_hidden, bias=bias)

    # For atom hidden states
    self.W_o: nn.Linear = nn.Linear(self.atom_fdim + d_hidden, d_hidden)

  def _get_updated_atoms_hidden_state(
      self, atom_features: torch.Tensor, h_message: torch.Tensor,
      atom_to_incoming_bonds: torch.Tensor) -> torch.Tensor:
    """
    Method to compute atom hidden states.

    Parameters
    ----------
    atom_features: torch.Tensor
      Tensor containing atoms features.
    h_message: torch.Tensor
      Tensor containing hidden states of messages.
    atom_to_incoming_bonds: torch.Tensor
      Tensor containing mapping from atom index to list of indicies of incoming bonds.

    Returns
    -------
    atoms_hidden_states: torch.Tensor
      Tensor containing atom hidden states.
    """
    messages_to_atoms: torch.Tensor = h_message[atom_to_incoming_bonds].sum(
        1)  # num_atoms x hidden_size
    atoms_hidden_states: torch.Tensor = self.W_o(
        torch.cat((atom_features, messages_to_atoms),
                  1))  # num_atoms x hidden_size
    atoms_hidden_states = self.activation(
        atoms_hidden_states)  # num_atoms x hidden_size
    atoms_hidden_states = self.dropout(
        atoms_hidden_states)  # num_atoms x hidden_size
    return atoms_hidden_states  # num_atoms x hidden_size

  def _readout(self, atoms_hidden_states: torch.Tensor) -> torch.Tensor:
    """
    Method to execute the readout phase. (compute molecule encodings from atom hidden states)

    Parameters
    ----------
    atoms_hidden_states: torch.Tensor
      Tensor containing atom hidden states.

    Returns
    -------
    molecule_hidden_state: torch.Tensor
      Tensor containing molecule encodings.
    """
    if self.aggregation == 'mean':
      mol_vec: torch.Tensor = atoms_hidden_states.sum(
          dim=0) / len(atoms_hidden_states)
    elif self.aggregation == 'sum':
      mol_vec = atoms_hidden_states.sum(dim=0)
    elif self.aggregation == 'norm':
      mol_vec = atoms_hidden_states.sum(dim=0) / self.aggregation_norm
    else:
      raise Exception("Invalid aggregation")
    molecule_hidden_state: torch.Tensor = mol_vec.view(1, -1)
    return molecule_hidden_state  # num_molecules x hidden_size

  def forward(self, atom_features: torch.Tensor,
              f_ini_atoms_bonds: torch.Tensor,
              atom_to_incoming_bonds: torch.Tensor, mapping: torch.Tensor,
              global_features: torch.Tensor) -> torch.Tensor:
    """
    Output computation for the DMPNNEncoderLayer.

    Steps:

    - Get original bond hidden states from concatenation of initial atom and bond features. (``input``)
    - Get initial messages hidden states. (``message``)
    - Execute message passing step for ``self.depth - 1`` iterations.
    - Get atom hidden states using atom features and message hidden states.
    - Get molecule encodings.
    - Concatenate global molecular features and molecule encodings.

    Parameters
    ----------
    atom_features: torch.Tensor
      Tensor containing atoms features.
    f_ini_atoms_bonds: torch.Tensor
      Tensor containing concatenated feature vector which contains concatenation of initial atom and bond features.
    atom_to_incoming_bonds: torch.Tensor
      Tensor containing mapping from atom index to list of indicies of incoming bonds.
    mapping: torch.Tensor
      Tensor containing the mapping that maps bond index to 'array of indices of the bonds'
      incoming at the initial atom of the bond (excluding the reverse bonds).
    global_features: torch.Tensor
      Tensor containing molecule features.

    Returns
    -------
    output: torch.Tensor
      Tensor containing the encodings of the molecules.
    """
    input: torch.Tensor = self.W_i(f_ini_atoms_bonds)  # num_bonds x hidden_size
    message: torch.Tensor = self.activation(input)  # num_bonds x hidden_size

    for _ in range(1, self.depth):
      message = message[mapping].sum(1)  # num_bonds x hidden_size
      h_message: torch.Tensor = input + self.W_h(
          message)  # num_bonds x hidden_size
      h_message = self.activation(h_message)  # num_bonds x hidden_size
      h_message = self.dropout(h_message)  # num_bonds x hidden_size

    # num_atoms x hidden_size
    atoms_hidden_states: torch.Tensor = self._get_updated_atoms_hidden_state(
        atom_features, h_message, atom_to_incoming_bonds)

    # num_molecules x hidden_size
    output: torch.Tensor = self._readout(atoms_hidden_states)

    # concat global features
    if global_features.size != 0:
      if len(global_features.shape) == 1:
        global_features = global_features.view(1, -1)
      output = torch.cat([output, global_features], dim=1)

    return output  # num_molecules x hidden_size


class InteratomicL2Distances(nn.Module):
  """Compute (squared) L2 Distances between atoms given neighbors.

  This class is the pytorch implementation of the original InteratomicL2Distances layer implemented in Keras.
  Pairwise distance (L2) is calculated between input atoms, given the number of neighbors to consider, along with the number of descriptors for every atom.

  Examples
  --------
  >>> atoms = 5
  >>> neighbors = 2
  >>> coords = np.random.rand(atoms, 3)
  >>> neighbor_list = np.random.randint(0, atoms, size=(atoms, neighbors))
  >>> layer = InteratomicL2Distances(atoms, neighbors, 3)
  >>> result = np.array(layer([coords, neighbor_list]))
  >>> result.shape
  (5, 2)

  """

  def __init__(self, N_atoms: int, M_nbrs: int, ndim: int, **kwargs):
    """Constructor for this layer.

    Parameters
    ----------
    N_atoms: int
      Number of atoms in the system total.
    M_nbrs: int
      Number of neighbors to consider when computing distances.
    n_dim:  int
      Number of descriptors for each atom.
    """
    super(InteratomicL2Distances, self).__init__(**kwargs)
    self.N_atoms = N_atoms
    self.M_nbrs = M_nbrs
    self.ndim = ndim

  def __repr__(self) -> str:
    return (
        f'{self.__class__.__name__}(N_atoms={self.N_atoms}, M_nbrs={self.M_nbrs}, ndim={self.ndim})'
    )

  def forward(
      self, inputs: List[Union[torch.Tensor,
                               List[Union[int, float]]]]) -> torch.Tensor:
    """Invokes this layer.

    Parameters
    ----------
    inputs: list
      Should be of form `inputs=[coords, nbr_list]` where `coords` is a
      tensor of shape `(None, N, 3)` and `nbr_list` is a list.

    Returns
    -------
    Tensor of shape `(N_atoms, M_nbrs)` with interatomic distances.
    """
    if len(inputs) != 2:
      raise ValueError("InteratomicDistances requires coords,nbr_list")
    coords, nbr_list = (torch.tensor(inputs[0]), torch.tensor(inputs[1]))
    N_atoms, M_nbrs, ndim = self.N_atoms, self.M_nbrs, self.ndim
    # Shape (N_atoms, M_nbrs, ndim)
    nbr_coords = coords[nbr_list.long()]
    # Shape (N_atoms, M_nbrs, ndim)
    tiled_coords = torch.tile(torch.reshape(coords, (N_atoms, 1, ndim)),
                              (1, M_nbrs, 1))
    # Shape (N_atoms, M_nbrs)
    return torch.sum((tiled_coords - nbr_coords)**2, dim=2)


<<<<<<< HEAD
class AtomicConvolution(nn.Module):
  """Implements the Atomic Convolutional transform, introduced in

  Gomes, Joseph, et al. "Atomic convolutional networks for predicting
  protein-ligand binding affinity." arXiv preprint arXiv:1703.10603
  (2017).

  At a high level, this transform performs a graph convolution
  on the nearest neighbors graph in 3D space.
  """

  def __init__(self,
               atom_types: Union[ArrayLike, torch.Tensor] = None,
               radial_params: Union[ArrayLike, torch.Tensor] = list(),
               box_size: Union[ArrayLike, torch.Tensor] = None,
               **kwargs):
    """Initialize this layer.

    Parameters
    ----------
    atom_types : Union[ArrayLike, torch.Tensor], optional
      List of atom types.
    radial_params : Union[ArrayLike, torch.Tensor], optional
      List of radial params.
    box_size : Union[ArrayLike, torch.Tensor], optional
      Length must be equal to the number of features.
    """

    super(AtomicConvolution, self).__init__(**kwargs)
    self.atom_types = atom_types
    self.radial_params = radial_params

    if box_size is None or isinstance(box_size, torch.Tensor):
      self.box_size = box_size
    else:
      self.box_size = torch.tensor(box_size)

    vars = []
    for i in range(3):
      val = np.array([p[i] for p in self.radial_params]).reshape((-1, 1, 1, 1))
      vars.append(torch.tensor(val, dtype=torch.float))
    self.rc = nn.Parameter(vars[0])
    self.rs = nn.Parameter(vars[1])
    self.re = nn.Parameter(vars[2])

  def __repr__(self):
    return (
        f'{self.__class__.__name__}(atom_types={self.atom_types}, radial_params={self.radial_params}, box_size={self.box_size}, rc={self.rc}, rs={self.rs}, re={self.re})'
    )

  def forward(self, inputs: Sequence[Union[ArrayLike,
                                           torch.Tensor]]) -> torch.Tensor:
    """Invoke this layer.

    B, N, M, d, l = batch_size, max_num_atoms, max_num_neighbors, num_features, len(radial_params) * len(atom_types)

    Parameters
    ----------
    inputs: Sequence[Union[ArrayLike, torch.Tensor]]
      First input are the coordinates/features, of shape (B, N, d)
      Second input is the neighbor list, of shape (B, N, M)
      Third input are the atomic numbers of neighbor atoms, of shape (B, N, M)

    Returns
    -------
    torch.Tensor of shape (B, N, l)
      Output of atomic convolution layer.

    Raises
    ------
    ValueError
      When the length of `inputs` is not equal to 3.
    """
    if len(inputs) != 3:
      raise ValueError(f"`inputs` has to be of length 3, got: {len(inputs)}")

    X = torch.tensor(inputs[0])
    Nbrs = torch.tensor(inputs[1], dtype=torch.int64)
    Nbrs_Z = torch.tensor(inputs[2])

    B, N, d = X.shape
    M = Nbrs.shape[-1]

    D = self.distance_tensor(X, Nbrs, self.box_size, B, N, M, d)
    R = self.distance_matrix(D)
    R = torch.unsqueeze(R, 0)
    rsf = self.radial_symmetry_function(R, self.rc, self.rs, self.re)

    if not self.atom_types:
      cond = torch.not_equal(Nbrs_Z, 0).to(torch.float).reshape((1, -1, N, M))
      layer = torch.sum(cond * rsf, 3)
    else:
      # Sum the pairwise-interactions between atoms that are of `atom_type` and its neighbors for each atom type in `atom_types`.
      symmetries = []
      for atom_type in self.atom_types:
        cond = torch.eq(Nbrs_Z, atom_type).to(torch.float).reshape(
            (1, -1, N, M))
        symmetries.append(torch.sum(cond * rsf, 3))
      layer = torch.concat(symmetries, 0)

    layer = torch.permute(layer, [1, 2, 0])
    var, mean = torch.var_mean(layer, [0, 2])
    var, mean = var.detach(), mean.detach()

    return F.batch_norm(layer, mean, var)

  def distance_tensor(self, X: torch.Tensor, Nbrs: torch.Tensor,
                      box_size: Union[torch.Tensor, None], B: int, N: int,
                      M: int, d: int) -> torch.Tensor:
    """Calculate distance tensor for a batch of molecules.

    B, N, M, d = batch_size, max_num_atoms, max_num_neighbors, num_features

    Parameters
    ----------
    X : torch.Tensor of shape (B, N, d)
      Coordinates/features.
    Nbrs : torch.Tensor of shape (B, N, M)
      Neighbor list.
    box_size : torch.Tensor
      Length must be equal to `d`.
    B : int
      Batch size
    N : int
      Maximum number of atoms
    M : int
      Maximum number of neighbors
    d : int
      Number of features

    Returns
    -------
    torch.Tensor of shape (B, N, M, d)
      Coordinates/features distance tensor.

    Raises
    ------
    ValueError
      When the length of `box_size` is not equal to `d`.
    """
    if box_size is not None and len(box_size) != d:
      raise ValueError("Length of `box_size` must be equal to `d`")

    flat_neighbors = torch.reshape(Nbrs, (-1, N * M))
    neighbor_coords = torch.stack([X[b, flat_neighbors[b]] for b in range(B)])
    neighbor_coords = torch.reshape(neighbor_coords, (-1, N, M, d))
    D = neighbor_coords - torch.unsqueeze(X, 2)
    if box_size is not None:
      box_size = torch.reshape(box_size, (1, 1, 1, d))
      D -= torch.round(D / box_size) * box_size

    return D

  def distance_matrix(self, D: torch.Tensor) -> torch.Tensor:
    """Calculate a distance matrix, given a distance tensor.

    B, N, M, d = batch_size, max_num_atoms, max_num_neighbors, num_features

    Parameters
    ----------
    D : torch.Tensor of shape (B, N, M, d)
      Distance tensor

    Returns
    -------
    torch.Tensor of shape (B, N, M)
      Distance matrix.
    """
    return torch.sqrt(torch.sum(torch.mul(D, D), 3))

  def gaussian_distance_matrix(self, R: torch.Tensor, rs: torch.Tensor,
                               re: torch.Tensor) -> torch.Tensor:
    """Calculate a Gaussian distance matrix.

    B, N, M, l = batch_size, max_num_atoms, max_num_neighbors, len(radial_params)

    Parameters
    ----------
    R : torch.Tensor of shape (B, N, M)
      Distance matrix.
    rs : torch.Tensor of shape (l, 1, 1, 1)
      Gaussian distance matrix mean.
    re : torch.Tensor of shape (l, 1, 1, 1)
      Gaussian distance matrix width.

    Returns
    -------
    torch.Tensor of shape (B, N, M)
      Gaussian distance matrix.
    """
    return torch.exp(-re * (R - rs)**2)

  def radial_cutoff(self, R: torch.Tensor, rc: torch.Tensor) -> torch.Tensor:
    """Calculate a radial cut-off matrix.

    B, N, M, l = batch_size, max_num_atoms, max_num_neighbors, len(radial_params)

    Parameters
    ----------
    R : torch.Tensor of shape (B, N, M)
      Distance matrix.
    rc : torch.Tensor of shape (l, 1, 1, 1)
      Interaction cutoff (in angstrom).

    Returns
    -------
    torch.Tensor of shape (B, N, M)
      Radial cutoff matrix.
    """
    T = 0.5 * (torch.cos(np.pi * R / rc) + 1)
    E = torch.zeros_like(T)
    cond = torch.less_equal(R, rc)
    FC = torch.where(cond, T, E)

    return FC

  def radial_symmetry_function(self, R: torch.Tensor, rc: torch.Tensor,
                               rs: torch.Tensor,
                               re: torch.Tensor) -> torch.Tensor:
    """Calculate a radial symmetry function.

    B, N, M, l = batch_size, max_num_atoms, max_num_neighbors, len(radial_params)

    Parameters
    ----------
    R : torch.Tensor of shape (B, N, M)
      Distance matrix.
    rc : torch.Tensor of shape (l, 1, 1, 1)
      Interaction cutoff (in angstrom).
    rs : torch.Tensor of shape (l, 1, 1, 1)
      Gaussian distance matrix mean.
    re : torch.Tensor of shape (l, 1, 1, 1)
      Gaussian distance matrix width.
    Returns
    -------
    torch.Tensor of shape (B, N, M)
      Pre-summation radial symmetry function.
    """
    K = self.gaussian_distance_matrix(R, rs, re)
    FC = self.radial_cutoff(R, rc)

    return torch.mul(K, FC)
=======
class CombineMeanStd(nn.Module):
  """Generate Gaussian noise.

  This is the Torch equivalent of the original implementation using Keras.
  """

  def __init__(self,
               training_only: bool = False,
               noise_epsilon: float = 1.0,
               **kwargs):
    """Create a CombineMeanStd layer.

    This layer should have two inputs with the same shape, and its
    output also has the same shape.  Each element of the output is a
    Gaussian distributed random number whose mean is the corresponding
    element of the first input, and whose standard deviation is the
    corresponding element of the second input.

    Parameters
    ----------
    training_only: bool, optional (default False).
      if True, noise is only generated during training.  During
      prediction, the output is simply equal to the first input (that
      is, the mean of the distribution used during training).
    noise_epsilon: float, optional (default 1.0).
      The noise is scaled by this factor
    """
    super(CombineMeanStd, self).__init__(**kwargs)
    self.training_only = training_only
    self.noise_epsilon = noise_epsilon

  def __repr__(self) -> str:
    return (
        f'{self.__class__.__name__}(training_only={self.training_only}, noise_epsilon={self.noise_epsilon})'
    )

  def forward(self,
              inputs: Sequence[ArrayLike],
              training: bool = True) -> torch.Tensor:
    """Invoke this layer.

    Parameters
    ----------
    inputs: Sequence[ArrayLike]
      First element are the means for the random generated numbers.
      Second element are the standard deviations for the random generated numbers.
    training: bool, optional (default True).
      Specifies whether to generate noise.
      Noise is only added when training.

    Returns
    -------
    Tensor of Gaussian distributed random numbers: torch.Tensor
      Same shape as the means and standard deviations from `inputs`.
    """
    if len(inputs) != 2:
      raise ValueError("Must have two in_layers")

    mean_parent, std_parent = torch.tensor(inputs[0]), torch.tensor(inputs[1])
    noise_scale = torch.tensor(training or
                               not self.training_only).to(torch.float)
    sample_noise = torch.normal(0.0, self.noise_epsilon, mean_parent.shape)
    return mean_parent + noise_scale * std_parent * sample_noise


class WeightedLinearCombo(nn.Module):
  """Compute a weighted linear combination of input layers, where the weight variables are trained.

  Examples
  --------
  >>> input1 = np.random.rand(5, 10).astype(np.float32)
  >>> input2 = np.random.rand(5, 10).astype(np.float32)
  >>> layer = WeightedLinearCombo(len([input1, input2]))
  >>> result = layer([input1, input2])
  >>> result.shape
  torch.Size([5, 10])
  """

  def __init__(self, num_inputs: int, std: float = 0.3, **kwargs):
    """

    Parameters
    ----------
    num_inputs: int
      Number of inputs given to `self.forward()`
      This is used to initialize the correct amount of weight variables to be trained.
    std: float
      The standard deviation for the normal distribution that is used to initialize the trainable weights.
    """
    super(WeightedLinearCombo, self).__init__(**kwargs)
    self.num_inputs = num_inputs
    self.std = std
    self.input_weights = nn.Parameter(torch.empty(self.num_inputs))
    nn.init.normal_(self.input_weights, std=std)

  def __repr__(self):
    return (
        f'{self.__class__.__name__}(num_inputs={self.num_inputs}, std={self.std}, input_weights={self.input_weights})'
    )

  def forward(
      self, inputs: Sequence[Union[ArrayLike,
                                   torch.Tensor]]) -> Optional[torch.Tensor]:
    """

    Parameters
    ----------
    inputs: Sequence[Union[ArrayLike, torch.Tensor]]
      The initial input layers.
      The length must be the same as `self.num_inputs`.

    Returns
    -------
    out_tensor: torch.Tensor or None
      The tensor containing the weighted linear combination.
    """
    out_tensor = None
    for in_tensor, w in zip(inputs, self.input_weights):
      in_tensor = torch.FloatTensor(in_tensor)
      if out_tensor is None:
        out_tensor = w * in_tensor
      else:
        out_tensor += w * in_tensor
    return out_tensor
>>>>>>> 80819c2e
<|MERGE_RESOLUTION|>--- conflicted
+++ resolved
@@ -1664,7 +1664,6 @@
     return torch.sum((tiled_coords - nbr_coords)**2, dim=2)
 
 
-<<<<<<< HEAD
 class AtomicConvolution(nn.Module):
   """Implements the Atomic Convolutional transform, introduced in
 
@@ -1674,6 +1673,23 @@
 
   At a high level, this transform performs a graph convolution
   on the nearest neighbors graph in 3D space.
+
+  Examples
+  --------
+  >>> batch_size = 4
+  >>> max_atoms = 5
+  >>> max_neighbors = 2
+  >>> dimensions = 3
+  >>> radial_params = torch.tensor([[5.0, 2.0, 0.5], [10.0, 2.0, 0.5],
+  ...                               [5.0, 1.0, 0.2]])
+  >>> input1 = np.random.rand(batch_size, max_atoms, dimensions).astype(np.float32)
+  >>> input2 = np.random.randint(max_atoms,
+  ...                            size=(batch_size, max_atoms, max_neighbors))
+  >>> input3 = np.random.randint(1, 10, size=(batch_size, max_atoms, max_neighbors))
+  >>> layer = AtomicConvolution(radial_params=radial_params)
+  >>> result = layer([input1, input2, input3])
+  >>> result.shape
+  torch.Size([4, 5, 3])
   """
 
   def __init__(self,
@@ -1907,7 +1923,8 @@
     FC = self.radial_cutoff(R, rc)
 
     return torch.mul(K, FC)
-=======
+
+
 class CombineMeanStd(nn.Module):
   """Generate Gaussian noise.
 
@@ -2031,5 +2048,4 @@
         out_tensor = w * in_tensor
       else:
         out_tensor += w * in_tensor
-    return out_tensor
->>>>>>> 80819c2e
+    return out_tensor